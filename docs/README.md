# Scorpion Defaults

Creates a docker that runs a webpage to compare and set a list of default parameters for Evertz Scorpion

## Setup

<<<<<<< HEAD
### Clone git and create env
=======
### Clone git and create env template
>>>>>>> a4f583d2

```
git clone https://github.com/ctus-dev/scorpion-defaults.git
cd scorpion-defaults
echo 'SCORPION_USER={{USER}}
SCORPION_PASS={{PASS}}' > .env
```

### Set config/config.json for the following required options:

```
{
    "CONTROL_PREFIX": "10.244.245",
    "JWT_ENABLED": true,
    "SCORPION_CONTROL_PORT": "80",
    "TRUNK_A_PREFIX": "10.101.245",
    "TRUNK_B_PREFIX": "10.102.245"
}
```

### Add one of the following setups to config/config.json:

-   Using range to build both the ip and NMOS name (This would create 3 scorpions; SCPN6-004 @ 10.244.245.4, SCPN6-005@ 10.244.245.5, SCPN6-006@ 10.244.245.6)
    > Note: SCORPION_RANGE will take precedence over SCORPION_LIST if both are included and SCORPION_RANGE is not set to null

```
    "SCORPION_RANGE": "4-6",
    "SCORPION_RANGE_NAME_PFIX": "SCPN6-"
```

-   Or defining and list of scorpions

```
    "SCORPION_LIST": {
        "SCPN6-4": "10.244.245.4",
        "SCPN6-5": "10.244.245.5",
        "SCPN6-6": "10.244.245.6"
    }
```

### If JWT_ENABLED for API Auth:

-   Set .env file in the root folder with scorpion user name and password (Replace {{USER}} and {{PASS}})
    > Note: After first use config.json will include the keys SCORPION_TOKEN and SCORPION_TIMEOUT

```
echo 'SCORPION_USER={{USER}}
SCORPION_PASS={{PASS}}' > .env
```

### Set Default Parameters:

set config/default_params.json with all paramters you would like to be run and checked against. Parameters reference includes most commands that can be set or going to the Scorpion control page > Settings > API > Parameters to the get the full list

> Note: Parameters 5204 (NMOS Name) and 6000 (TRUNK IP) are derived from the config json

-   Example

```
{
    "59": 1,
    "5100": 127,
    "116": 30,
    "120": 1,
    "122": -7,
    "123": 0,
    "124": "10.244.240.1",
    "164": 0,
    "165": 1,
    "166": 0,
    "5200": 1,
    "5201": 1,
    "5202": "testsuite.nmos.tv",
    "5203": "172.16.126.121",
    "5204": "DERIVED from config"
}
```

### Build and run Docker

```
docker compose up --build
```

## Run as service

Script adds docker compose systemd service and starts docker on startup

-   change scripts/docker-compose.service working directory to your home directory (or wherever you cloned the git to)

```
chmod +x scripts/run-as-service.sh
./run-as-service.sh
```


## Updates
stop the service

```
sudo systemctl stop docker-compose@scorpion-defaults

```

make your changes then build
```
sudo docker compose build
```

then start the service

```
sudo systemctl start docker-compose@scorpion-defaults
```<|MERGE_RESOLUTION|>--- conflicted
+++ resolved
@@ -4,11 +4,9 @@
 
 ## Setup
 
-<<<<<<< HEAD
+
 ### Clone git and create env
-=======
-### Clone git and create env template
->>>>>>> a4f583d2
+
 
 ```
 git clone https://github.com/ctus-dev/scorpion-defaults.git
